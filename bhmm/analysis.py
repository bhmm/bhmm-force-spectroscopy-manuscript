"""
Analysis of BHMM data.

"""

import numpy as np

__author__ = "John D. Chodera, Frank Noe"
__copyright__ = "Copyright 2015, John D. Chodera and Frank Noe"
__credits__ = ["John D. Chodera", "Frank Noe"]
__license__ = "FreeBSD"
__maintainer__ = "John D. Chodera"
__email__="jchodera AT gmail DOT com"

<<<<<<< HEAD
#def confidence_interval()
=======
>>>>>>> d9e6d0d3
def beta_confidence_intervals(ci_X, ntrials, ci=0.95):
    """
    Compute confidence intervals of beta distributions.

    Parameters
    ----------
    ci_X : numpy.array
        Computed confidence interval estimate from `ntrials` experiments
    ntrials : int
        The number of trials that were run.
    ci : float, optional, default=0.95
        Confidence interval to report (e.g. 0.95 for 95% confidence interval)

    Returns
    -------
    Plow : float
        The lower bound of the symmetric confidence interval.
    Phigh : float
        The upper bound of the symmetric confidence interval.

    Examples
    --------

    >>> ci_X = np.random.rand(10,10)
    >>> ntrials = 100
    >>> [Plow, Phigh] = beta_confidence_intervals(ci_X, ntrials)

    """
    # Compute low and high confidence interval for symmetric CI about mean.
    ci_low = 0.5 - ci/2;
    ci_high = 0.5 + ci/2;

    # Compute for every element of ci_X.
    from scipy.stats import beta
    Plow = ci_X * 0.0;
    Phigh = ci_X * 0.0;
    for i in range(ci_X.shape[0]):
        for j in range(ci_X.shape[1]):
            Plow[i,j] = beta.ppf(ci_low, a = ci_X[i,j] * ntrials, b = (1-ci_X[i,j]) * ntrials);
            Phigh[i,j] = beta.ppf(ci_high, a = ci_X[i,j] * ntrials, b = (1-ci_X[i,j]) * ntrials);

    return [Plow, Phigh]

def empirical_confidence_interval(sample, interval=0.95):
    """
    Compute specified symmetric confidence interval for empirical sample.

    Parameters
    ----------
    sample : numpy.array
        The empirical samples.
    interval : float, optional, default=0.95
        Size of desired symmetric confidence interval (0 < interval < 1)
        e.g. 0.68 for 68% confidence interval, 0.95 for 95% confidence interval

    Returns
    -------
    low : float
        The lower bound of the symmetric confidence interval.
    high : float
        The upper bound of the symmetric confidence interval.

    Examples
    --------

    >>> sample = np.random.randn(1000)
    >>> [low, high] = empirical_confidence_interval(sample)

    >>> [low, high] = empirical_confidence_interval(sample, interval=0.65)

    >>> [low, high] = empirical_confidence_interval(sample, interval=0.99)

    """

    # Sort sample in increasing order.
    sample = np.sort(sample)

    # Determine sample size.
    N = len(sample)

    # Compute low and high indices.
    low_index = int(np.round((N-1) * (0.5 - interval/2))) + 1
    high_index = int(np.round((N-1) * (0.5 + interval/2))) + 1

    # Compute low and high.
    low = sample[low_index]
    high = sample[high_index]

    return [low, high]

def generate_latex_table(models, sampling_time='1 ms', obs_name='force', obs_units='pN'):
    """
    Generate a LaTeX column-wide table showing various computed properties and uncertainties.

    """
    nstates = models[0].nstates

    table = """\
\begin{tabular*}{\columnwidth}{@{\extracolsep{\fill}}lcc}
\hline
\multicolumn{2}{l}{\bf Property} & \bf Value\\ \hline
"""
    # Stationary probability.
    for i in range(nstates):
        # TODO: Compute means and confidence intervals.
        if (i == 0): table += 'Equilibrium probability '
        table += '& $\pi_{%d}$ & $%0.3f_{\:%0.3f}^{\:%0.3f}$ \\' % (i, Pi[i], Pi_low[i], Pi_high[i]) + '\n'
    table += '\hline' + '\n'

    # Transition probabilities.
    for i in range(nstates):
        for j in range(nstates):
            # TODO: Compute means and confidence intervals.
            if (i == 0) and (j==0): table += 'Transition probability ($\Delta t = $%s) ' % (sampling_time)
            table += '& $T_{%d%d}$ & $0.033_{\:0.029}^{\:0.037}$ \\' % (i, j, Tij[i,j], Tij_low[i,j], Tij_high[i,j]) + '\n'
    table += '\hline' + '\n'

    # State mean forces.
    for i in range(nstates):
        # TODO: Compute means and confidence intervals.
        if (i == 0): table += 'State %s mean (%s) ' % (obs_name, obs_units)
        table += '& $\mu_{%d}$ & $%.3f_{\:%.3f}^{\:%.3f}$ \\' % (i, obs[i], obs_low[i], obs_high[i]) + '\n'
    table += '\hline' + '\n'

    # State force standard deviations.
    for i in range(nstates):
        # TODO: Compute means and confidence intervals.
        if (i == 0): table += 'State %s std dev (%s) ' % (obs_name, obs_units)
        table += '& $\mu_{%d}$ & $%.3f_{\:%.3f}^{\:%.3f}$ \\' % (i, obs[i], obs_low[i], obs_high[i]) + '\n'
    table += '\hline' + '\n'

    # Transition rates.
    for i in range(nstates):
        for j in range(nstates):
            # TODO: Compute means and confidence intervals.
            if (i == 0) and (j==0): table += 'Transition rate (s$^{-1}$) '
            table += '& $k_{%d%d}$ & $%.1f_{\:%.1f}^{\:%.1f}$ \\' % (i, j, Kij[i,j], Kij_low[i,j], Kij_high[i,j]) + '\n'
    table += '\hline' + '\n'

    # State mean lifetimes.
    for i in range(nstates):
        # TODO: Compute means and confidence intervals.
        if (i == 0): table += 'State mean lifetime (%s) ' % time_unit
        table += '& $\tau_{%d}$ & $%.1f_{\:%.1f}^{\:%.1f}$ \\' + '\n'
    table += '\hline' + '\n'

    table += """
\hline
\end{tabular*}
\end{table}
    """
    return table
<|MERGE_RESOLUTION|>--- conflicted
+++ resolved
@@ -12,10 +12,6 @@
 __maintainer__ = "John D. Chodera"
 __email__="jchodera AT gmail DOT com"
 
-<<<<<<< HEAD
-#def confidence_interval()
-=======
->>>>>>> d9e6d0d3
 def beta_confidence_intervals(ci_X, ntrials, ci=0.95):
     """
     Compute confidence intervals of beta distributions.
