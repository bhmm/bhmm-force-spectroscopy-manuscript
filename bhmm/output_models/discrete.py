--- conflicted
+++ resolved
@@ -35,16 +35,11 @@
 
         """
         self.B = np.array(B, dtype=np.float64)
-
+        self.nstates,self.nsymbols = self.B.shape[0],self.B.shape[1]
         # test if row-stochastic
-<<<<<<< HEAD
-        np.allclose(np.sum(B, axis=1), np.ones(B.shape[0]))
+        assert np.allclose(np.sum(self.B, axis=1), np.ones(self.nstates)), 'B is not a stochastic matrix'
         # set output matrix
         self.B = B
-        self.nstates,self.nsymbols = B.shape[0],B.shape[1]
-=======
-        np.allclose(np.sum(self.B, axis=1), np.ones(self.B.shape[0]))
->>>>>>> 3b508109
 
     def p_o_i(self, o, i):
         """
