--- conflicted
+++ resolved
@@ -23,10 +23,6 @@
 
 # Initialize MLHMM.
 print "Initializing MLHMM..."
-<<<<<<< HEAD
-nstates = 4
-mlhmm = MLHMM(O, nstates)
-=======
 nstates = 6
 mlhmm = MLHMM(O, nstates, verbose=True)
 
@@ -34,7 +30,6 @@
 plots.plot_state_assignments(mlhmm.model, None, O[0], time_units=time_units, obs_label=obs_label, tau=tau, pdf_filename='RNAseH_trace47-guess-nstates'+str(nstates)+'-stateassignments.pdf')
 
 # Fit HMM.
->>>>>>> f470460a
 mle = mlhmm.fit()
 
 # Plot.
